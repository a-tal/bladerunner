"""Bladerunner's setup.py."""
<<<<<<< HEAD


from setuptools import setup


setup(
    name='bladerunner',
    version="3.9.9-3",
    author='Adam Talsma',
    author_email='adam@demonware.net',
    packages=['bladerunner'],
    install_requires=['pexpect', 'futures'],
    scripts=['bin/bladerunner'],
    url='https://github.com/Demonware/bladerunner',
    description='Execution of commands on hosts',
=======


from setuptools import setup


with open("bladerunner/__init__.py", "r") as openinit:
    for line in openinit.readlines():
        if line.startswith("__version__ ="):
            __version__ = line[14:].replace('"', "").replace('"', "").strip()
            break
    else:
        __version__ = "0.0-version-unknown"


setup(
    name="bladerunner",
    version=__version__,
    author="Adam Talsma",
    author_email="adam@demonware.net",
    packages=["bladerunner"],
    install_requires=["pexpect >= 3.0", "futures"],
    scripts=["bin/bladerunner"],
    url="https://github.com/Demonware/bladerunner",
    description="Execution of commands on hosts",
>>>>>>> 952fa1f8
    long_description=(
        "Bladerunner provides an easy to use interface to quickly audit or "
        "push changes to a multitude of hosts. It uses pexpect, so pattern "
        "matching is at its heart. Be aware of returning to a shell prompt "
        "after every command executed. Several options are available for "
        "custom networking and host setups."
    ),
<<<<<<< HEAD
    download_url='https://github.com/Demonware/bladerunner',
    tests_require=['nose', 'tornado'],
    test_suite='nose.collector',
=======
    download_url="https://github.com/Demonware/bladerunner",
    tests_require=["nose", "tornado"],
    test_suite="nose.collector",
>>>>>>> 952fa1f8
    license="BSD",
    classifiers=[
        "Development Status :: 5 - Production/Stable",
        "Environment :: Console",
        "Intended Audience :: System Administrators",
        "License :: OSI Approved :: BSD License",
        "Operating System :: POSIX :: Linux",
        "Programming Language :: Python",
        "Topic :: System :: Clustering",
        "Topic :: System :: Systems Administration",
    ],
)<|MERGE_RESOLUTION|>--- conflicted
+++ resolved
@@ -1,21 +1,4 @@
 """Bladerunner's setup.py."""
-<<<<<<< HEAD
-
-
-from setuptools import setup
-
-
-setup(
-    name='bladerunner',
-    version="3.9.9-3",
-    author='Adam Talsma',
-    author_email='adam@demonware.net',
-    packages=['bladerunner'],
-    install_requires=['pexpect', 'futures'],
-    scripts=['bin/bladerunner'],
-    url='https://github.com/Demonware/bladerunner',
-    description='Execution of commands on hosts',
-=======
 
 
 from setuptools import setup
@@ -40,7 +23,6 @@
     scripts=["bin/bladerunner"],
     url="https://github.com/Demonware/bladerunner",
     description="Execution of commands on hosts",
->>>>>>> 952fa1f8
     long_description=(
         "Bladerunner provides an easy to use interface to quickly audit or "
         "push changes to a multitude of hosts. It uses pexpect, so pattern "
@@ -48,15 +30,9 @@
         "after every command executed. Several options are available for "
         "custom networking and host setups."
     ),
-<<<<<<< HEAD
-    download_url='https://github.com/Demonware/bladerunner',
-    tests_require=['nose', 'tornado'],
-    test_suite='nose.collector',
-=======
     download_url="https://github.com/Demonware/bladerunner",
     tests_require=["nose", "tornado"],
     test_suite="nose.collector",
->>>>>>> 952fa1f8
     license="BSD",
     classifiers=[
         "Development Status :: 5 - Production/Stable",
