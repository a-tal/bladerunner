"""Bladerunner provides a method of pushing changes or running audits on groups
of similar hosts over SSH using pexpect (http://pexpect.sourceforge.net). Can
be extended to use an intermediary host if there are networking restrictions.

This file is part of Bladerunner.

Copyright (c) 2014, Activision Publishing, Inc.
All rights reserved.

Redistribution and use in source and binary forms, with or without
modification, are permitted provided that the following conditions are met:

* Redistributions of source code must retain the above copyright notice, this
  list of conditions and the following disclaimer.

* Redistributions in binary form must reproduce the above copyright notice,
  this list of conditions and the following disclaimer in the documentation
  and/or other materials provided with the distribution.

* Neither the name of Activision Publishing, Inc. nor the names of its
  contributors may be used to endorse or promote products derived from this
  software without specific prior written permission.

THIS SOFTWARE IS PROVIDED BY THE COPYRIGHT HOLDERS AND CONTRIBUTORS "AS IS" AND
ANY EXPRESS OR IMPLIED WARRANTIES, INCLUDING, BUT NOT LIMITED TO, THE IMPLIED
WARRANTIES OF MERCHANTABILITY AND FITNESS FOR A PARTICULAR PURPOSE ARE
DISCLAIMED. IN NO EVENT SHALL THE COPYRIGHT HOLDER OR CONTRIBUTORS BE LIABLE
FOR ANY DIRECT, INDIRECT, INCIDENTAL, SPECIAL, EXEMPLARY, OR CONSEQUENTIAL
DAMAGES (INCLUDING, BUT NOT LIMITED TO, PROCUREMENT OF SUBSTITUTE GOODS OR
SERVICES; LOSS OF USE, DATA, OR PROFITS; OR BUSINESS INTERRUPTION) HOWEVER
CAUSED AND ON ANY THEORY OF LIABILITY, WHETHER IN CONTRACT, STRICT LIABILITY,
OR TORT (INCLUDING NEGLIGENCE OR OTHERWISE) ARISING IN ANY WAY OUT OF THE USE
OF THIS SOFTWARE, EVEN IF ADVISED OF THE POSSIBILITY OF SUCH DAMAGE.
"""


from __future__ import unicode_literals
import os
import sys
import math
import time
import codecs
import getpass
import inspect
import pexpect
import threading
from concurrent.futures import ThreadPoolExecutor

from bladerunner.progressbar import ProgressBar
from bladerunner.interactive import BladerunnerInteractive
from bladerunner.networking import can_resolve, ips_in_subnet
from bladerunner.formatting import (
    FakeStdOut,
    format_line,
    format_output,
    DEFAULT_ENCODING,
)


if sys.version_info > (3,):
    PY3 = True
    STRING_TYPE = str
    UNICODE_CHR = chr
else:
    PY3 = False
    STRING_TYPE = basestring
    UNICODE_CHR = unichr


class Bladerunner(object):
    """Main logic for the serial execution of commands on hosts.

    Initialized by a dictionary with the following optional keys (defaults)::

        username: string username (None/current user)
        password: string plain text password, if required (None)
        ssh_key: string non-default ssh key file location (None)
        delay: integer in seconds to pause between servers (None)
        extra_prompts: list of strings of additional expect prompts ([])
        width: integer terminal width for output, or it uses all (None/guess)
        jump_host: string hostname of intermediary host (None)
        jump_user: alternate username for jump_host (None)
        jump_password: alternate password for jump_host (None)
        jump_port: SSH port for jump_host (22)
        second_password: an additional different password for commands (None)
        password_safety: check if the first login succeeds first (False)
        port: SSH port for the servers (22)
        cmd_timeout: integer in seconds to wait for commands (20)
        timeout: integer in seconds to wait to connect (20)
        threads: integer number of parallel threads to run (100)
        style: integer for outputting. Between 0-3 are pretty, or CSV (0)
        csv_char: string character to use for CSV results (",")
        progressbar: boolean to declare if we want a progress display (False)
        unix_line_endings: force sending LF as line endings for commands
        windows_line_endings: force sending CRLF as line endings for commands
    """

    def __init__(self, options=None):
        """Fills in the options dictionary with any missing keys."""

        if not options:
            options = {}

        defaults = {
            "cmd_timeout": 20,
            "csv_char": ",",
            "debug": False,
            "delay": None,
            "extra_prompts": [],
            "jump_host": None,
            "jump_password": None,
            "jump_user": None,
            "jump_port": 22,
            "output_file": False,
            "password": None,
            "password_safety": False,
            "port": 22,
            "progressbar": False,
            "second_password": None,
            "ssh_key": None,
            "style": 0,
            "threads": 100,
            "timeout": 20,
            "unix_line_endings": False,
            "username": None,
            "width": None,
            "windows_line_endings": False,
        }

        for key, value in defaults.items():
            if not key in options:
                options[key] = value

        options = _set_shells(options)

        self.options = options

        self.errors = [
            "Did not login correctly (err: -1)",
            "Received unexpected password prompt (err: -2)",
            "Could not resolve host (err: -3)",
            "Permission denied (err: -4)",
            "Password denied (err: -5)",
            "Shell prompt guessing failure (err: -6)",
            "Could not connect to remote server (err: -7)",
        ]

        self.progress = None
        self.sshc = None
        self.commands = None
        self.commands_on_servers = None
        self.interactive_hosts = {}

        if not self.options["windows_line_endings"] and \
          not self.options["unix_line_endings"] and hasattr(os, "uname") and \
          "darwin" in os.uname()[0].lower():
            # Apples have special needs... default them to unix line endings
            self.options["unix_line_endings"] = True

        super(Bladerunner, self).__init__()

    def run(self, commands=None, servers=None, commands_on_servers=None):
        """Executes commands on servers.

        Args::

            commands: a list of strings of commands to run
            servers: a list of strings of hostnames
            commands_on_servers: an optional dictionary used when providing
                                 unique lists of commands per server

        Returns:
            a list of dictionaries with two keys: name, and results. results
            is a list of tuples of commands issued and their replies.
        """

        if not isinstance(servers, (list, tuple)):
            servers = [servers]

        if not isinstance(commands, (list, tuple)):
            commands = [commands]

        servers = self._prep_servers(commands, servers, commands_on_servers)

        if self.options["progressbar"]:
            self.progress = ProgressBar(len(servers), self.options)
            self.progress.setup()

        if self.options["jump_host"]:
            jumpuser = self.options["jump_user"] or self.options["username"]
            (self.sshc, error_code) = self.connect(
                self.options["jump_host"],
                jumpuser,
                self.options["jump_pass"],
                self.options["jump_port"],
            )
            if error_code < 0:
                message = int(math.fabs(error_code)) - 1
                raise SystemExit("Jumpbox Error: {0}".format(
                    self.errors[message]))

        if self.options["delay"] or self.options["jump_host"]:
            results = self._run_serial(servers)
        else:
            results = self._run_parallel(servers)

        if self.options["jump_host"]:
            self.close(self.sshc, True)

        if self.options["progressbar"]:
            self.progress.clear()

        return results

    def _run_thread(self, commands, servers, commands_on_servers, callback):
        """Wrapper function to execute self.run with a callback."""

        results = self.run(commands, servers, commands_on_servers)

        if callback:
            callback(results)

    def run_threaded(self, commands=None, servers=None,
                     commands_on_servers=None, callback=None):
        """Non-blocking call which creates and starts a thread for self.run().

        Args::

            commands: a list of strings of commands to run
            servers: a list of strings of hostnames
            commands_on_servers: an optional dictionary used when providing
                                 unique lists of commands per server
            callback: function that will receive results when run is finished

        Returns:
            the started thread object which is running commands on servers
        """

        thread = threading.Thread(
            target=self._run_thread,
            args=(commands, servers, commands_on_servers, callback),
        )
        thread.start()
        return thread

    def _prep_servers(self, commands, servers, commands_on_servers=None):
        """Checks to see if any of the servers passed are CIDR-ish networks.

        Args::

            commands: list of commands to run
            servers: list of servers to run the commands on
            commands_on_servers: dictionary mapping commands to servers

        Returns:
            list of servers to run on, including any expanded networks
        """

        if commands_on_servers is not None:
            actual_commands_on_servers = {}
            for servers, command_list in commands_on_servers.items():
                if not isinstance(servers, tuple):
                    servers = [servers]
                for server in servers:
                    if not isinstance(command_list, (list, tuple)):
                        command_list = [command_list]

                    network_members = ips_in_subnet(server)
                    if network_members:
                        for member in network_members:
                            actual_commands_on_servers[member] = command_list
                    else:
                        actual_commands_on_servers[server] = command_list

            self.commands = None
            self.commands_on_servers = actual_commands_on_servers

            expanded_servers = list(actual_commands_on_servers.keys())
        else:
            expanded_servers = []
            for server in servers:
                network_members = ips_in_subnet(server)
                if network_members:
                    expanded_servers.extend(network_members)
                else:
                    expanded_servers.append(server)

            self.commands = commands

        return expanded_servers

    def _run_parallel(self, servers):
        """Runs commands on servers in parallel when not using a jumpbox."""

        if self.options["password_safety"]:
            return self._run_parallel_safely(servers)
        else:
            return self._run_parallel_no_check(servers)

    def _run_parallel_no_check(self, servers):
        """Runs all servers in parallel without checking if any succeed first.

        Could potentially insta-lock an LDAP account... but we're called from
        lib here so hopefully people know what they're doing. Command line
        entry will default to _run_parallel_safely(). Also called from _safely.

        Args:
            servers: the list of servers to run
        """

        results = []

        max_threads = self.options["threads"]
        with ThreadPoolExecutor(max_workers=max_threads) as executor:
            for result_dict in executor.map(self._run_single, servers):
                results.append(result_dict)

        return results

    def _run_parallel_safely(self, servers):
        """Runs commands in parallel after checking the success of first login.

        Args:
            servers: the list of servers to run
        """

        results = []
        sshr, error_code = self.connect(
            servers[0],
            self.options["username"],
            self.options["password"],
            self.options['port'],
        )
        if error_code < 0:
            message = int(math.fabs(error_code)) - 1
            results.append({
                "name": servers[0],
                "results": [("login", self.errors[message])],
            })
            return results + self._run_serial(
                servers[1:],
            )
        else:
            results.append(self.send_commands(sshr, servers[0]))
            self.close(sshr, not self.options["jump_host"])
            sshr = None
            if self.options["progressbar"]:
                self.progress.update()

            return results + self._run_parallel_no_check(servers[1:])

    def _run_serial(self, servers):
        """Runs commands on servers in serial after jumpbox."""

        results = []
        for server in servers:
            if self.options["delay"] and servers.index(server) > 0:
                time.sleep(self.options["delay"])
            results.append(self._run_single(server))
        return results

    def _run_single(self, server):
        """Runs commands on a single server."""

        (sshr, error_code) = self.connect(
            server,
            self.options["username"],
            self.options["password"],
            self.options['port'],
        )
        if error_code < 0:
            message = int(math.fabs(error_code)) - 1
            results = {
                "name": server,
                "results": [("login", self.errors[message])],
            }
        else:
            results = self.send_commands(sshr, server)
            self.close(sshr, not self.options["jump_host"])
            sshr = None

        if self.options["progressbar"]:
            self.progress.update()

        return results

    def _send_cmd(self, command, server):
        """Internal method to send a single command to the pexpect object.

        Args::

            command: the command to send
            server: the pexpect object to send to

        Returns:
            The formatted output of the command as a string, or -1 on timeout
        """

        try:
            if self.options["unix_line_endings"]:
                server.send("{0}{1}".format(
                    command,
                    UNICODE_CHR(0x000A),
                ))
            elif self.options["windows_line_endings"]:
                server.send("{0}{1}{2}".format(
                    command,
                    UNICODE_CHR(0x000D),
                    UNICODE_CHR(0x000A),
                ))
            else:
                server.sendline(command)

            cmd_response = server.expect(
                self.options["shell_prompts"] +
                self.options["extra_prompts"] +
                self.options["passwd_prompts"],
                self.options["cmd_timeout"],
            )

            if cmd_response >= (
                len(self.options["shell_prompts"]) +
                len(self.options["extra_prompts"])
            ) and len(self.options["second_password"] or "") > 0:
                server.sendline(self.options["second_password"])
                server.expect(
                    self.options["shell_prompts"] +
                    self.options["extra_prompts"],
                    self.options["cmd_timeout"],
                )
        except (pexpect.TIMEOUT, pexpect.EOF):
            return self._try_for_unmatched_prompt(
                server,
                server.before,
                command,
            )

        return format_output(server.before, command, self.options)

    def _try_for_unmatched_prompt(self, server, output, command,
                                  _from_login=False, _attempts_left=3):
        """On command timeout, send newlines to guess the missing shell prompt.

        Args:

            server: the sshc object
            output: the sshc.before after issuing command before the timeout
            command: the command issued that caused the initial timeout
            _from_login: if this is called from the login method, return the
                         (connection, code) tuple, or return formatted_output()
            _attempts_left: internal integer to iterate over this function with

        Returns:
            format_output if it can find a new prompt, or -1 on error
        """

        # prompt is usually in the last 30 chars of the last line of output
        # do /not/ format_line the prompt, it could contain special characters
<<<<<<< HEAD
        new_prompt = output.splitlines()[-1][-30:] or ""
=======
        try:
            new_prompt = output.splitlines()[-1][-30:]
        except IndexError:
            new_prompt = ""
>>>>>>> 4d1e2436

        if isinstance(new_prompt, bytes):
            new_prompt = codecs.decode(new_prompt, DEFAULT_ENCODING)

        # escape regex characters
        replacements = ["\\", "/", ")", "(", "[", "]", "{", "}", " ", "$",
                        "?", ">", "<", "^", ".", "*"]
        for char in replacements:
            new_prompt = new_prompt.replace(char, "\{0}".format(char))

        if new_prompt and new_prompt not in self.options["shell_prompts"]:
            self.options["shell_prompts"].append(new_prompt)

        try:
            server.sendline()
            server.expect(
                self.options["shell_prompts"] +
                self.options["extra_prompts"],
                2,
            )
        except (pexpect.TIMEOUT, pexpect.EOF):
            if _attempts_left:
                return self._try_for_unmatched_prompt(
                    server,
                    server.before,
                    command,
                    _from_login=_from_login,
                    _attempts_left=(_attempts_left - 1),
                )
        else:
            self._push_expect_forward(server)
            if _from_login:
                return (server, 1)
            else:
                return format_output(output, command, self.options)

        self.send_interrupt(server)

        if _from_login:
            # if we get here, we tried to guess the prompt by sending enter 3
            # times, but still didn't return to that same shell. Something odd
            # is likely happening on the device that needs manual inspection
            return (None, -6)
        else:
            return -1

    def send_commands(self, server, hostname):
        """Executes the commands on a pexpect object.

        Args::

            server: the pexpect host object
            hostname: the string hostname of the server

        Returns:
            a dictionary with two keys::

                name: string of the server's hostname
                results: a list of tuples with each command and its result
        """

        results = {"name": hostname}
        command_results = []

        if self.commands_on_servers:
            commands = self.commands_on_servers[hostname]
        else:
            commands = self.commands

        for command in commands:
            command_result = self._send_cmd(command, server)
            if not command_result or command_result == "\n":
                command_results.append((
                    command,
                    "no output from: {0}".format(command),
                ))
            elif command_result == -1:
                command_results.append((
                    command,
                    "did not return after issuing: {0}".format(command),
                ))
            else:
                command_results.append((command, command_result))

        results["results"] = command_results
        return results

    def _build_ssh_command(self, target, username, port):
        """Builds the ssh connection command.

        Args::

            target: string hostname to connect to
            username: string username to connect as
            port: integer port number to use

        Returns:
            string ssh command with valid option flags
        """

        # default flags
        flags = ["-p", str(port), "-t"]

        if self.options["ssh_key"] and os.path.isfile(self.options["ssh_key"]):
            flags.extend(["-i", self.options["ssh_key"]])

        debug = self.options["debug"]
        if isinstance(debug, int) and debug > 0:
            flags.append("-{0}".format("v" * debug))

        return "ssh {flags} {user}@{host}".format(
            flags=" ".join(flags),
            user=username,
            host=target,
        )

    def connect(self, target, username, password, port):
        """Connects to a server, maybe from another server.

        Args::

            target: the hostname, as a string
            username: the user we are connecting as
            password: list or string plain text password(s) to try
            port: ssh port number, as integer

        Returns:
            a pexpect object that can be passed back here or to send_commands()
        """

        if not can_resolve(target):
            return (None, -3)

        ssh_cmd = self._build_ssh_command(target, username, port)

        if not self.sshc:
            try:
                sshr = pexpect.spawn(ssh_cmd, timeout=self.options["timeout"])

                if self.options["debug"]:
                    sshr.logfile_read = FakeStdOut

                login_response = sshr.expect(
                    self.options["passwd_prompts"] +
                    self.options["shell_prompts"] +
                    self.options["extra_prompts"],
                    self.options["timeout"],
                )

                if self.options["jump_host"]:
                    self.sshc = sshr

                return self._multipass(sshr, password, login_response)
            except (pexpect.TIMEOUT, pexpect.EOF):
                if sshr.isalive():
                    # logged in with no passwd and an unknown prompt
                    return self._try_for_unmatched_prompt(
                        sshr,
                        sshr.before,
                        ssh_cmd,
                        _from_login=True,
                    )
                else:
                    return (None, -7)
        else:
            self.sshc.sendline(ssh_cmd)

            try:
                login_response = self.sshc.expect(
                    self.options["passwd_prompts"] +
                    self.options["shell_prompts"] +
                    self.options["extra_prompts"],
                    self.options["timeout"],
                )
            except (pexpect.TIMEOUT, pexpect.EOF):
                # XXX: possible to use a jumpbox and login without a passwd
                #      and the shell prompt is unknown... can't use isalive tho
                #      so, this results in an error for now. workaround is to
                #      provide the expected after-jumpbox expected shell prompt
                self.send_interrupt(self.sshc)
                return (None, -1)

            if PY3:
                look_for = bytes("Permission denied", DEFAULT_ENCODING)
            else:
                look_for = "Permission denied"

            if self.sshc.before.find(look_for) != -1:
                self.send_interrupt(self.sshc)
                return (None, -4)

            for net_err in ("Network is unreachable", "Connection refused"):
                if PY3:
                    net_err = bytes(net_err, DEFAULT_ENCODING)

                if self.sshc.before.find(net_err) != -1:
                    self.send_interrupt(self.sshc)
                    return (None, -7)

            return self._multipass(self.sshc, password, login_response)

    def _multipass(self, sshc, passwords, login_response):
        """Buffer to use multiple passwords if using a list of passwords.

        Args::

            sshc: the pexpect object
            passwords: list, tuple or string of passwords to try
            login_response: the pexpect return status integer

        Returns:
            a tuple of the pexpect object and error code, tries to be positive
        """

        if not isinstance(passwords, (list, tuple)):
            passwords = [passwords]

        error_code = -1
        for password in passwords:
            sshc_returned, error_code = self.login(
                sshc,
                password,
                login_response,
            )
            if sshc_returned and error_code > 0:
                return (sshc_returned, error_code)
        else:
            return (None, error_code)

    def login(self, sshc, password, login_response):
        """Internal method for logging in, used by connect/_multipass.

        Args::

            sshc: the pexpect object
            password: plain text password to send
            login_response: the pexpect return status integer

        Returns:
            a tuple of the connection object and error code
        """

        passlen = len(self.options["passwd_prompts"])

        if login_response == 0:
            # new identity for known_hosts file
            sshc.sendline("yes")
            try:
                login_response = sshc.expect(
                    self.options["passwd_prompts"] +
                    self.options["shell_prompts"] +
                    self.options["extra_prompts"],
                    self.options["timeout"],
                )
            except (pexpect.TIMEOUT, pexpect.EOF):
                self.send_interrupt(sshc)
                return (None, -1)

        if login_response <= passlen and password:
            # password prompt as expected
            sshc.sendline(password)
            try:
                send_response = sshc.expect(
                    self.options["passwd_prompts"] +
                    self.options["shell_prompts"] +
                    self.options["extra_prompts"],
                    self.options["timeout"],
                )
            except (pexpect.TIMEOUT, pexpect.EOF):
                # guess the shell prompt here, we're potentially logged in
                return self._try_for_unmatched_prompt(
                    sshc,
                    sshc.before,
                    "login",
                    _from_login=True,
                )

            if send_response <= len(self.options["passwd_prompts"]):
                # wrong password, or received another password prompt
                self.send_interrupt(sshc)
                return (sshc, -5)
            else:
                # logged in properly with a password
                return (sshc, 1)

        elif login_response <= passlen and not password:
            # password prompt not expected
            self.send_interrupt(sshc)
            return (None, -2)
        else:
            # logged in without using a password. we could check to see
            # if this was intended or not, but really, the point is we've
            # logged into the box, it's time to issue some commands and GTFO
            return (sshc, 1)

    def send_interrupt(self, sshc):
        """Sends ^c and pushes pexpect forward on the object.

        Args:
            sshc: the pexpect object

        Returns:
            None: the sshc maintains its state and should be ready for use
        """

        try:
            sshc.sendline(UNICODE_CHR(0x003))
            sshc.expect(
                self.options["shell_prompts"] +
                self.options["extra_prompts"],
                3,
            )
        except (pexpect.TIMEOUT, pexpect.EOF):
            pass
        self._push_expect_forward(sshc)

    def _push_expect_forward(self, sshc):
        """Moves the expect object forwards.

        Args:
            sshc: the pexpect object you'd like to move up
        """

        try:
            sshc.expect(
                self.options["shell_prompts"] +
                self.options["extra_prompts"],
                2,
            )
        except (pexpect.TIMEOUT, pexpect.EOF):
            pass
        try:
            sshc.expect(
                self.options["shell_prompts"] +
                self.options["extra_prompts"],
                2,
            )
        except (pexpect.TIMEOUT, pexpect.EOF):
            pass

    def close(self, sshc, terminate):
        """Closes a connection object.

        Args::

            sshc: the pexpect object to close
            terminate: a boolean value to terminate all connections or not

        Returns:
            None: the sshc will be at the jumpbox, or the connection is closed
        """

        sshc.sendline("exit")

        if terminate:
            sshc.terminate()
        else:
            try:
                sshc.expect(
                    self.options["shell_prompts"] +
                    self.options["extra_prompts"],
                    self.options["cmd_timeout"],
                )
            except (pexpect.TIMEOUT, pexpect.EOF):
                pass

    def interactive(self, server, connect=True):
        """Builds a BladerunnerInteractive version of this instance for a host.

        Args:
            server: string name or IP to connect interactively to
            connect: boolean, used to intially connect at this time or later

        Returns:
            BladerunnerInteractive object, connected if connect is True
        """

        session = BladerunnerInteractive(self, server)
        if connect:
            connected = session.connect(status_return=True)
            return session if connected else None
        else:
            return session

    def _prep_interactive_hosts(self, hosts):
        """Checks if hosts is a filepath, reads hosts from there if so.

        Args:
            hosts: string or list or string filepath

        Returns:
            list of string hostnames or IP addresses
        """

        if isinstance(hosts, STRING_TYPE) and os.path.isfile(hosts):
            hostfp = hosts
            with open(hostfp, "r") as hostsfile:
                hosts = hostsfile.read().splitlines()

        if not isinstance(hosts, (list, tuple)):
            hosts = [hosts]

        return list(set(hosts))  # lazy remove duplicates

    def setup_interactive(self, hosts, connect=True):
        """Initializes a list of hosts to be used interactively.

        Args:
            hosts: list of hostnames to connect to for interative use later
            connect: boolean used to make the initial connection now or later
        """

        hosts = self._prep_interactive_hosts(hosts)

        prepare_hosts = []
        for host in hosts:
            if host not in self.interactive_hosts:
                prepare_hosts.append(host)

        with ThreadPoolExecutor(max_workers=self.options["threads"]) as execor:
            for host in prepare_hosts:
                con = execor.submit(self.interactive, host, connect).result()
                if con:
                    self.interactive_hosts[con.server] = con

    def _end_interactive_session(self, host):
        """Ends the interactive session on a single host."""

        session = self.interactive_hosts.pop(host, None)
        if session is not None:
            session.end()

    def end_interactive(self, hosts=None):
        """Ends an interactive stored session.

        Args:
            hosts: optional string or list of hostnames to end, or None for all
        """

        hosts = list(self.interactive_hosts.keys()) if hosts is None else hosts
        hosts = self._prep_interactive_hosts(hosts)

        with ThreadPoolExecutor(max_workers=self.options["threads"]) as execor:
            for host in hosts:
                execor.submit(self._end_interactive_session, host)

    def run_interactive(self, command, hosts=None, print_results=True):
        """Runs a single command interactively on a list of hostnames.

        Note:
            the hosts kwarg can be omitted after the first run or if you call
            setup_interactive before calling this method

        Args::

            command: string command to send
            hosts: string or list of hostnames to add to the interactive list
            print_results: boolean to print the results or return a dict

        Returns:
            None, or a dictionary of {host: result}
        """

        if hosts is not None:
            self.setup_interactive(hosts)

        hosts = self.interactive_hosts.keys()
        results = {}
        max_threads = self.options["threads"]

        with ThreadPoolExecutor(max_workers=max_threads) as executor:
            for host in hosts:
                future = executor.submit(
                    self.interactive_hosts[host].run,
                    command,
                )
                results[host] = future.result()

        if print_results:
            for host, result in results.items():
                print("{0}:{1}{2}".format(
                    host,
                    "\n" if len(result) > 79 else " ",
                    result,
                ))
        else:
            return results

    def run_interactive_function(self, function, hosts=None):
        """Runs a function defined by the user over a list of hosts.

        The function made can contain logic within to send a different set of
        commands based on the output of earlier ones issued.

        The results returned are in the structure you decide in your own
        function. If you do not return anything, this function will also
        return None. The single argument that you are passed in your function
        will be a BladerunnerInteractive object inialized for one of the hosts
        in the list provided. Order of execution is not guarenteed.

        Note also that the hosts kwarg is only required for the first run of
        this function. Further runs will reuse the same interactive session(s).

        Args::

            function: a function to call with a BladerunnerInteractive object
            hosts: list of hosts to run the function with

        Returns:
            list of returns from the function calls, or None
        """

        func_sig_error = (
            "The function provided has an unexpected signature. It is "
            "expected to receive only a single argument without a default. "
            "It will be passed a BladerunnerInteractive object initialized "
            "for a host during runtime. It is not expected to return "
            "anything, but any returned objects will be collected in a list "
            "and returned as a group once all runs are complete."
        )

        # signature check the passed in function.
        if hasattr(inspect, "getfullargspec"):  # newer pythons
            func_sig = inspect.getfullargspec(function)
            if len(func_sig.args) != 1 or func_sig.varargs or \
               func_sig.varkw or func_sig.defaults or func_sig.kwonlyargs or \
               func_sig.kwonlydefaults or func_sig.annotations:
                raise TypeError(func_sig_error)
        else:
            func_sig = inspect.getargspec(function)
            if len(func_sig.args) != 1 or func_sig.varargs or \
               func_sig.keywords or func_sig.defaults:
                raise TypeError(func_sig_error)

        if hosts is not None:
            self.setup_interactive(hosts)

        hosts = self.interactive_hosts.keys()
        results = []
        max_threads = self.options["threads"]

        with ThreadPoolExecutor(max_workers=max_threads) as executor:
            for res in executor.map(function, self.interactive_hosts.values()):
                if res is not None:
                    results.append(res)

        return results or None


def _set_shells(options):
    """Set password, shell and extra prompts for the username.

    Args:
        options dictionary with username, jump_user and extra_prompts keys.

    Returns:
        options dictionary with shell_prompts and passwd_prompts keys
    """

    shells = [
        "mysql\\>",
        "ftp\\>",
        "telnet\\>",
        "\\[root\\@.*\\]\\#",
        "root\\@.*\\:\\~\\#",
    ]
    password_shells = ["(yes/no)\\\?", "assword:"]

    if not options["username"]:
        options["username"] = getpass.getuser()

    shells.append("\\[{0}@.*\\]\\$".format(options["username"]))
    shells.append("{0}@.*:~\\$".format(options["username"]))
    password_shells.append("{0}@.*assword\\:".format(options["username"]))
    password_shells.append("{0}\\:".format(options["username"]))

    if options["jump_user"]:
        shells.append("\\[{0}@.*\\]\\$".format(options["jump_user"]))
        shells.append("{0}@.*:~\\$".format(options["jump_user"]))
        password_shells.append("{0}@.*assword:".format(options["jump_user"]))
        password_shells.append("{0}:".format(options["jump_user"]))

    options["shell_prompts"] = shells
    options["passwd_prompts"] = password_shells

    if not isinstance(options["extra_prompts"], (list, tuple)):
        options["extra_prompts"] = [options["extra_prompts"]]

    return options<|MERGE_RESOLUTION|>--- conflicted
+++ resolved
@@ -456,14 +456,10 @@
 
         # prompt is usually in the last 30 chars of the last line of output
         # do /not/ format_line the prompt, it could contain special characters
-<<<<<<< HEAD
-        new_prompt = output.splitlines()[-1][-30:] or ""
-=======
         try:
             new_prompt = output.splitlines()[-1][-30:]
         except IndexError:
             new_prompt = ""
->>>>>>> 4d1e2436
 
         if isinstance(new_prompt, bytes):
             new_prompt = codecs.decode(new_prompt, DEFAULT_ENCODING)
