"""This file is part of Bladerunner.

Copyright (c) 2014, Activision Publishing, Inc.
All rights reserved.

Redistribution and use in source and binary forms, with or without
modification, are permitted provided that the following conditions are met:

* Redistributions of source code must retain the above copyright notice, this
  list of conditions and the following disclaimer.

* Redistributions in binary form must reproduce the above copyright notice,
  this list of conditions and the following disclaimer in the documentation
  and/or other materials provided with the distribution.

* Neither the name of Activision Publishing, Inc. nor the names of its
  contributors may be used to endorse or promote products derived from this
  software without specific prior written permission.

THIS SOFTWARE IS PROVIDED BY THE COPYRIGHT HOLDERS AND CONTRIBUTORS "AS IS" AND
ANY EXPRESS OR IMPLIED WARRANTIES, INCLUDING, BUT NOT LIMITED TO, THE IMPLIED
WARRANTIES OF MERCHANTABILITY AND FITNESS FOR A PARTICULAR PURPOSE ARE
DISCLAIMED. IN NO EVENT SHALL THE COPYRIGHT HOLDER OR CONTRIBUTORS BE LIABLE
FOR ANY DIRECT, INDIRECT, INCIDENTAL, SPECIAL, EXEMPLARY, OR CONSEQUENTIAL
DAMAGES (INCLUDING, BUT NOT LIMITED TO, PROCUREMENT OF SUBSTITUTE GOODS OR
SERVICES; LOSS OF USE, DATA, OR PROFITS; OR BUSINESS INTERRUPTION) HOWEVER
CAUSED AND ON ANY THEORY OF LIABILITY, WHETHER IN CONTRACT, STRICT LIABILITY,
OR TORT (INCLUDING NEGLIGENCE OR OTHERWISE) ARISING IN ANY WAY OUT OF THE USE
OF THIS SOFTWARE, EVEN IF ADVISED OF THE POSSIBILITY OF SUCH DAMAGE.
"""


<<<<<<< HEAD
__version__ = "4.1.5"
__release_date__ = "February 5, 2015"
=======
__version__ = "4.1.6"
__release_date__ = "March 9, 2015"
>>>>>>> 4d1e2436


from bladerunner.base import Bladerunner
from bladerunner.interactive import BladerunnerInteractive
from bladerunner.cmdline import cmdline_entry, cmdline_exit
from bladerunner.progressbar import ProgressBar, get_term_width
from bladerunner.formatting import consolidate, pretty_results, csv_results<|MERGE_RESOLUTION|>--- conflicted
+++ resolved
@@ -30,13 +30,8 @@
 """
 
 
-<<<<<<< HEAD
-__version__ = "4.1.5"
-__release_date__ = "February 5, 2015"
-=======
 __version__ = "4.1.6"
 __release_date__ = "March 9, 2015"
->>>>>>> 4d1e2436
 
 
 from bladerunner.base import Bladerunner
